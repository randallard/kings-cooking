/**
 * @fileoverview Victory screen for game end celebration
 * @module components/game/VictoryScreen
 */

import { useState, useEffect, type ReactElement } from 'react';
import type { Piece, PieceType } from '@/lib/validation/schemas';
import { URLSharer } from './URLSharer';
import styles from './VictoryScreen.module.css';

// Storage key constant
const VICTORY_URL_COPIED_KEY = 'kings-cooking:victory-url-copied';

interface VictoryScreenProps {
  /** Winner of the game */
  winner: 'light' | 'dark' | 'draw';
  /** Winner's player name */
  winnerName?: string;
  /** Loser's player name */
  loserName?: string;
  /** Light player's name (for stats section) */
  player1Name?: string;
  /** Dark player's name (for stats section) */
  player2Name?: string;
  /** Total number of moves in the game */
  totalMoves: number;
  /** Light pieces in Dark's court (scored by light) */
  lightCourt: Piece[];
  /** Dark pieces in Light's court (scored by dark) */
  darkCourt: Piece[];
  /** Light player's captured pieces */
  capturedLight: Piece[];
  /** Dark player's captured pieces */
  capturedDark: Piece[];
  /** Game board to check for auto-scored pieces */
  board: (Piece | null)[][];
  /** Shareable URL for game result */
  shareUrl?: string;
  /** Callback for reviewing moves */
  onReviewMoves?: () => void;
  /** Callback for starting a new game */
  onNewGame?: () => void;
}

/**
 * Victory screen component for game end celebration.
 *
 * Features:
 * - Winner announcement with celebration message
 * - Game statistics (moves, duration, captures)
 * - CSS confetti animation
 * - Action buttons (New Game, Share Result, Review Moves)
 * - Accessibility support
 * - Dark mode support
 *
 * Accessibility:
 * - ARIA role="dialog" for modal overlay
 * - Semantic heading structure
 * - Clear focus indicators
 * - Keyboard navigation
 *
 * @component
 * @example
 * ```tsx
 * <VictoryScreen
 *   winner="light"
 *   winnerName="Alice"
 *   loserName="Bob"
 *   totalMoves={42}
 *   gameDuration={1234}
 *   whiteCaptured={5}
 *   blackCaptured={3}
 *   onNewGame={() => startNewGame()}
 *   onShare={() => shareResult()}
 *   onReviewMoves={() => showMoveHistory()}
 * />
 * ```
 */
export const VictoryScreen = ({
  winner,
  winnerName,
  loserName,
  player1Name,
  player2Name,
  totalMoves,
  lightCourt,
  darkCourt,
  capturedLight,
  capturedDark,
  board,
  shareUrl,
  onReviewMoves,
  onNewGame,
}: VictoryScreenProps): ReactElement => {

  // Track whether URL has been copied (URL mode only)
  const [urlWasCopied, setUrlWasCopied] = useState(false);

  /**
   * Check localStorage on mount for URL copied flag.
   * This allows button to appear when user returns after sharing.
   */
  useEffect(() => {
    if (shareUrl) {
      const flag = localStorage.getItem(VICTORY_URL_COPIED_KEY);
      setUrlWasCopied(flag === 'true');
    }
  }, [shareUrl]);

  /**
   * Handle Copy button click - set flag in localStorage.
   */
  const handleUrlCopied = (): void => {
    localStorage.setItem(VICTORY_URL_COPIED_KEY, 'true');
    setUrlWasCopied(true);
  };

  /**
   * Determine if New Game button should be shown.
   * - Hot-seat mode: Always show if onNewGame provided
   * - URL mode: Show only if URL was copied
   */
  const showNewGameButton = onNewGame && (!shareUrl || urlWasCopied);

  // Extract auto-scored pieces (pieces still on board when game ended)
  const getAutoScoredPieces = (owner: 'light' | 'dark'): Piece[] => {
    const pieces: Piece[] = [];
    for (let row = 0; row < board.length; row++) {
      const boardRow = board[row];
      if (!boardRow) continue;
      for (let col = 0; col < boardRow.length; col++) {
        const piece = boardRow[col];
        if (piece && piece.owner === owner) {
          pieces.push(piece);
        }
      }
    }
    return pieces;
  };

  const whiteAutoScored = getAutoScoredPieces('light');
  const blackAutoScored = getAutoScoredPieces('dark');

  // Get celebration message based on winner
  const getCelebrationMessage = (): string => {
    if (winner === 'draw') {
      return "It's a Draw!";
    }
    const winnerColor = winner === 'light' ? 'Light' : 'Dark';
    return `${winnerColor} Wins!`;
  };

  // Get subtitle message
  const getSubtitle = (): string => {
    if (winner === 'draw') {
      return 'Both players played exceptionally well!';
    }
    if (winnerName && loserName) {
      return `${winnerName} defeated ${loserName}`;
    }
    const winnerColor = winner === 'light' ? 'Light' : 'Dark';
    return `${winnerColor} is victorious!`;
  };

  // Get piece symbol for display
  // Light pieces use OUTLINED symbols, dark pieces use FILLED symbols
  const getPieceSymbol = (piece: Piece): string => {
<<<<<<< HEAD
    const symbols: Record<string, { light: string; dark: string }> = {
      rook: { light: '♖', dark: '♜' },
      knight: { light: '♘', dark: '♞' },
      bishop: { light: '♗', dark: '♝' },
      queen: { light: '♕', dark: '♛' },
      pawn: { light: '♙', dark: '♟' },
      king: { light: '♔', dark: '♚' },
    };
    const pieceSymbols = symbols[piece.type];
    if (!pieceSymbols) return '?';
    return piece.owner === 'light' ? pieceSymbols.light : pieceSymbols.dark;
=======
    const symbols: Record<PieceType, { light: string; dark: string }> = {
      queen: { light: '♛', dark: '♕' },
      rook: { light: '♜', dark: '♖' },
      bishop: { light: '♝', dark: '♗' },
      knight: { light: '♞', dark: '♘' },
      pawn: { light: '♙', dark: '♟' },
    };
    return symbols[piece.type]?.[piece.owner] || '?';
>>>>>>> 4d428915
  };

  return (
    <div
      className={styles.overlay}
      role="dialog"
      aria-modal="true"
      aria-labelledby="victory-title"
      aria-describedby="victory-subtitle"
    >
      {/* Confetti animation */}
      {winner !== 'draw' && (
        <div className={styles.confetti} aria-hidden="true">
          {Array.from({ length: 50 }).map((_, i) => (
            <div key={i} className={styles.confettiPiece} />
          ))}
        </div>
      )}

      <div className={styles.container}>
        {/* Title */}
        <h1 id="victory-title" className={styles.title}>
          {getCelebrationMessage()}
        </h1>

        {/* Subtitle */}
        <p id="victory-subtitle" className={styles.subtitle}>
          {getSubtitle()}
        </p>

        {/* NEW GAME BUTTON - Hot-seat mode always shows, URL mode conditional */}
        {showNewGameButton && (
          <div className={styles.newGameSection}>
            <button
              type="button"
              onClick={onNewGame}
              className={`${styles.button} ${styles.primaryButton}`}
              aria-label="Start a new game and return to mode selection"
              data-testid="new-game-button"
            >
              New Game
            </button>
          </div>
        )}

        {/* URL Sharing - shown immediately in URL mode */}
        {shareUrl && (
          <div style={{ marginTop: 'var(--spacing-lg)', marginBottom: 'var(--spacing-lg)' }}>
            <URLSharer
              url={shareUrl}
              onCopy={handleUrlCopied}
            />
          </div>
        )}

        {/* Game Statistics */}
        <div className={styles.stats}>
          <h2 className={styles.statsTitle}>Game Statistics</h2>
          <div className={styles.statsGrid}>
            <div className={styles.statItem}>
              <span className={styles.statLabel}>Total Moves</span>
              <span className={styles.statValue}>{totalMoves}</span>
            </div>
          </div>

          {/* Light Player Stats */}
          <div className={styles.playerStats}>
            <h3 className={styles.playerStatsTitle}>{player1Name || 'Light Player (Player 1)'}</h3>
            <div className={styles.courtSection}>
              <div className={styles.courtLabel}>
                <strong>Scored in Dark's Court:</strong> {lightCourt.length} piece{lightCourt.length !== 1 ? 's' : ''}
              </div>
              {lightCourt.length > 0 && (
                <div className={styles.piecesList}>
                  {lightCourt.map((piece, idx) => (
                    <span key={`light-court-${idx}`} className={styles.piece} title={piece.type}>
                      {getPieceSymbol(piece)}
                    </span>
                  ))}
                </div>
              )}
            </div>
            {whiteAutoScored.length > 0 && (
              <div className={styles.autoScoredSection}>
                <div className={styles.autoScoredLabel}>
                  <strong>Auto-scored (on board at game end):</strong> {whiteAutoScored.length} piece{whiteAutoScored.length !== 1 ? 's' : ''}
                </div>
                <div className={styles.piecesList}>
                  {whiteAutoScored.map((piece, idx) => (
                    <span key={`light-auto-${idx}`} className={styles.piece} title={piece.type}>
                      {getPieceSymbol(piece)}
                    </span>
                  ))}
                </div>
              </div>
            )}
            <div className={styles.capturedSection}>
              <div className={styles.capturedLabel}>
                <strong>Captured:</strong> {capturedLight.length} piece{capturedLight.length !== 1 ? 's' : ''}
              </div>
              {capturedLight.length > 0 && (
                <div className={styles.piecesList}>
                  {capturedLight.map((piece, idx) => (
                    <span key={`light-captured-${idx}`} className={styles.piece} title={piece.type}>
                      {getPieceSymbol(piece)}
                    </span>
                  ))}
                </div>
              )}
            </div>
          </div>

          {/* Dark Player Stats */}
          <div className={styles.playerStats}>
            <h3 className={styles.playerStatsTitle}>{player2Name || 'Dark Player (Player 2)'}</h3>
            <div className={styles.courtSection}>
              <div className={styles.courtLabel}>
                <strong>Scored in Light's Court:</strong> {darkCourt.length} piece{darkCourt.length !== 1 ? 's' : ''}
              </div>
              {darkCourt.length > 0 && (
                <div className={styles.piecesList}>
                  {darkCourt.map((piece, idx) => (
                    <span key={`dark-court-${idx}`} className={styles.piece} title={piece.type}>
                      {getPieceSymbol(piece)}
                    </span>
                  ))}
                </div>
              )}
            </div>
            {blackAutoScored.length > 0 && (
              <div className={styles.autoScoredSection}>
                <div className={styles.autoScoredLabel}>
                  <strong>Auto-scored (on board at game end):</strong> {blackAutoScored.length} piece{blackAutoScored.length !== 1 ? 's' : ''}
                </div>
                <div className={styles.piecesList}>
                  {blackAutoScored.map((piece, idx) => (
                    <span key={`dark-auto-${idx}`} className={styles.piece} title={piece.type}>
                      {getPieceSymbol(piece)}
                    </span>
                  ))}
                </div>
              </div>
            )}
            <div className={styles.capturedSection}>
              <div className={styles.capturedLabel}>
                <strong>Captured:</strong> {capturedDark.length} piece{capturedDark.length !== 1 ? 's' : ''}
              </div>
              {capturedDark.length > 0 && (
                <div className={styles.piecesList}>
                  {capturedDark.map((piece, idx) => (
                    <span key={`dark-captured-${idx}`} className={styles.piece} title={piece.type}>
                      {getPieceSymbol(piece)}
                    </span>
                  ))}
                </div>
              )}
            </div>
          </div>
        </div>

        {/* Action Buttons */}
        <div className={styles.actions}>
          {onReviewMoves && (
            <button
              type="button"
              onClick={onReviewMoves}
              className={`${styles.button} ${styles.secondaryButton}`}
              aria-label="Review game moves"
            >
              Review Moves
            </button>
          )}
        </div>
      </div>
    </div>
  );
};<|MERGE_RESOLUTION|>--- conflicted
+++ resolved
@@ -165,7 +165,6 @@
   // Get piece symbol for display
   // Light pieces use OUTLINED symbols, dark pieces use FILLED symbols
   const getPieceSymbol = (piece: Piece): string => {
-<<<<<<< HEAD
     const symbols: Record<string, { light: string; dark: string }> = {
       rook: { light: '♖', dark: '♜' },
       knight: { light: '♘', dark: '♞' },
@@ -177,16 +176,6 @@
     const pieceSymbols = symbols[piece.type];
     if (!pieceSymbols) return '?';
     return piece.owner === 'light' ? pieceSymbols.light : pieceSymbols.dark;
-=======
-    const symbols: Record<PieceType, { light: string; dark: string }> = {
-      queen: { light: '♛', dark: '♕' },
-      rook: { light: '♜', dark: '♖' },
-      bishop: { light: '♝', dark: '♗' },
-      knight: { light: '♞', dark: '♘' },
-      pawn: { light: '♙', dark: '♟' },
-    };
-    return symbols[piece.type]?.[piece.owner] || '?';
->>>>>>> 4d428915
   };
 
   return (
